# GeneFlow

<<<<<<< HEAD
Version: 1.13.7
=======
Version: 2.0.0-alpha.2
>>>>>>> c6cd25ff

GeneFlow (GF) is a light-weight platform-agnostic workflow engine for scientific computing.

## Requirements

At a minimum, GeneFlow requires a Linux environment with Python 3. The Python pip installer for GeneFlow handles all python dependencies.

Agave is optional.  [Agave](https://tacc-cloud.readthedocs.io/projects/agave/en/latest/index.html) is a Science as a Service platform developed by the Texas Advanced Computing Center (TACC).  It provides fine-grained access to storage, authentication, data manipulation, and compute infrastructure and allows you to bring together public, private, and shared high performance computing (HPC), high throughput computing (HTC), Cloud, and Big Data resources under a single, web-friendly REST API.

## Quick Start

Users with access to the CDC SciComp environment may use the pre-installed GeneFlow and Agave to get started: [Quick Start for CDC Users](#use-geneflow-in-the-cdc-scicomp-environment).

External users, or CDC users who need a more customized installation, may refer to the general installation instructions which can be found in the [Additional Documentation](#additional-documentation).

### Use GeneFlow in the CDC SciComp Environment

1. Load the GeneFlow module in the CDC SciComp environment (from either Biolinux or Aspen):

    ```
    module load geneflow/latest
    ```

2. Test the installation by running the GeneFlow CLI:

    ```
    geneflow --help
    ```

### Install GeneFlow in a Python Virtual Environment

If you need to install GeneFlow, it is recommended to use a Python3 virtual environment. However, if you have root access and want to install GeneFlow system-wide, you may skip the virtual environment step.

1.  Create and activate a Python3 virtual environment:

    ```
    python3 -m venv gfpy
    source gfpy/bin/activate
    ```

2.  Clone the GeneFlow source repository:

    ```
    git clone https://github.com/CDCgov/geneflow
    ```

3.  Install GeneFlow:

    ```
    pip3 install ./geneflow
    ```

4.  Test the installation by running the GeneFlow CLI:

    ```
    geneflow --help
    ```

## Additional Documentation

Additional documentation can be found [here](https://geneflow.gitlab.io/). Alternatively, it can be found in the docs folder of this source repository (or by following this link: [Additional Documentation](docs/index.rst)). You can view the index.rst text file, or you can generate the html and pdf documentation with the following commands:

```
cd ~/geneflow_work
git clone https://github.com/CDCgov/geneflow
cd geneflow/docs
make html
make latexpdf
```

The output html and pdf files should appear in the `_build/html` or `_build/latex` folders. Note that you may need to install some dependencies prior to building the documentation. For example, for Ubuntu systems, run:

```
pip install sphinx
sudo apt install latexmk texlive texlive-science texlive-formats-extra
```

Note that sphinx may be installed within a Python virtual environment.

## Development Team and Support

GeneFlow was developed by the GDIT Scientific Computing and Bioinformatics Support (SCBS) team for the Office of Advanced Molecular Detection (OAMD) at the CDC.

For technical support, please contact oamdsupport@cdc.gov.
  
## Public Domain

This repository constitutes a work of the United States Government and is not
subject to domestic copyright protection under 17 USC § 105. This repository is in
the public domain within the United States, and copyright and related rights in
the work worldwide are waived through the [CC0 1.0 Universal public domain dedication](https://creativecommons.org/publicdomain/zero/1.0/).
All contributions to this repository will be released under the CC0 dedication. By
submitting a pull request you are agreeing to comply with this waiver of
copyright interest.

## License

The repository utilizes code licensed under the terms of the Apache Software
License and therefore is licensed under ASL v2 or later.

This source code in this repository is free: you can redistribute it and/or modify it under
the terms of the Apache Software License version 2, or (at your option) any
later version.

This source code in this repository is distributed in the hope that it will be useful, but WITHOUT ANY
WARRANTY; without even the implied warranty of MERCHANTABILITY or FITNESS FOR A
PARTICULAR PURPOSE. See the Apache Software License for more details.

You should have received a copy of the Apache Software License along with this
program. If not, see http://www.apache.org/licenses/LICENSE-2.0.html

The source code forked from other open source projects will inherit its license.

## Privacy

This repository contains only non-sensitive, publicly available data and
information. All material and community participation is covered by the
Surveillance Platform [Disclaimer](https://github.com/CDCgov/template/blob/master/DISCLAIMER.md)
and [Code of Conduct](https://github.com/CDCgov/template/blob/master/code-of-conduct.md).
For more information about CDC's privacy policy, please visit [http://www.cdc.gov/privacy.html](http://www.cdc.gov/privacy.html).

## Contributing

Anyone is encouraged to contribute to the repository by [forking](https://help.github.com/articles/fork-a-repo)
and submitting a pull request. (If you are new to GitHub, you might start with a
[basic tutorial](https://help.github.com/articles/set-up-git).) By contributing
to this project, you grant a world-wide, royalty-free, perpetual, irrevocable,
non-exclusive, transferable license to all users under the terms of the
[Apache Software License v2](http://www.apache.org/licenses/LICENSE-2.0.html) or
later.

All comments, messages, pull requests, and other submissions received through
CDC including this GitHub page are subject to the [Presidential Records Act](http://www.archives.gov/about/laws/presidential-records.html)
and may be archived. Learn more at [http://www.cdc.gov/other/privacy.html](http://www.cdc.gov/other/privacy.html).

## Records

This repository is not a source of government records, but is a copy to increase
collaboration and collaborative potential. All government records will be
published through the [CDC web site](http://www.cdc.gov).

## Notices

Please refer to [CDC's Template Repository](https://github.com/CDCgov/template)
for more information about [contributing to this repository](https://github.com/CDCgov/template/blob/master/CONTRIBUTING.md),
[public domain notices and disclaimers](https://github.com/CDCgov/template/blob/master/DISCLAIMER.md),
and [code of conduct](https://github.com/CDCgov/template/blob/master/code-of-conduct.md).
<|MERGE_RESOLUTION|>--- conflicted
+++ resolved
@@ -1,10 +1,6 @@
 # GeneFlow
 
-<<<<<<< HEAD
-Version: 1.13.7
-=======
-Version: 2.0.0-alpha.2
->>>>>>> c6cd25ff
+Version: 2.0.0-alpha.3
 
 GeneFlow (GF) is a light-weight platform-agnostic workflow engine for scientific computing.
 

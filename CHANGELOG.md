--- conflicted
+++ resolved
@@ -3,11 +3,9 @@
 
 ## 2019/09/11 - v1.11.0: minor enhancement release
 
-<<<<<<< HEAD
-1. Add "Executing Containers in Apps" tutorial to documentation.
-=======
 1. Update agavepy module names for Python 3.7 compatibilty
->>>>>>> 21b60560
+
+2. Add "Executing Containers in Apps" tutorial to documentation.
 
 
 ## 2019/08/28 - v1.10.0: minor enhancement release

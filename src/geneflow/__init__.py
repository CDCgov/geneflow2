--- conflicted
+++ resolved
@@ -12,9 +12,5 @@
 GF_PACKAGE_PATH = Path.resolve(Path(__file__)).parents[0]
 
 # version info
-<<<<<<< HEAD
 __version_info__ = ('2', '2', '0')
-=======
-__version_info__ = ('2', '1', '0')
->>>>>>> f193ac64
 __version__ = '.'.join(__version_info__)
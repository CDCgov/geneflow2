"""This module contains methods for the run-pending CLI command."""


from pathlib import Path
from multiprocessing import Pool
from functools import partial
import pprint

import geneflow.cli.common
from geneflow.config import Config
from geneflow.log import Log
from geneflow.data import DataSource, DataSourceException


def init_subparser(subparsers):
    """Initialize the run-pending CLI subparser."""
    parser = subparsers.add_parser(
        'run-pending', help='run pending workflow jobs'
    )
    parser.add_argument(
        '-c', '--config',
        type=str,
        required=True,
        help='geneflow config file path'
    )
    parser.add_argument(
        '-e', '--environment',
        type=str,
        required=True,
        help='environment'
    )
    parser.add_argument(
        '--log-location',
        type=str,
        required=True,
        dest='log_location',
        help='log location'
    )
    parser.set_defaults(func=run_pending)

    return parser


def run_pending(args, other_args, subparser=None):
    """
    Run any jobs in database in the PENDING state.

    Args:
        args.config: GeneFlow config file path.
        args.environment: Config environment.

    Returns:
        On success: True.
        On failure: False.

    """
    config = args.config
    environment = args.environment
    log_location = args.log_location

    # load config file
    cfg = Config()
    if not cfg.load(config):
        Log.an().error('cannot load config file: %s', config)
        return False

    config_dict = cfg.config(environment)
    if not config_dict:
        Log.an().error('invalid config environment: %s', environment)
        return False

    # connect to data source
    try:
        data_source = DataSource(config_dict['database'])
    except DataSourceException as err:
        Log.an().error('data source initialization error [%s]', str(err))
        return False

    # get pending jobs from database
    pending_jobs = data_source.get_pending_jobs()
    if pending_jobs is False:
        Log.an().error('cannot query for pending jobs')
        return False

    if not pending_jobs:
        # no jobs found
        return True

    Log.some().info(
        'pending jobs found:\n%s', pprint.pformat(pending_jobs)
    )

<<<<<<< HEAD
    # set job status to QUEUED to minimize the change that another
=======
    # set job status to QUEUED to minimize the chance that another
>>>>>>> f659d10b
    # process will try to run it
    for job in pending_jobs:
        if not data_source.update_job_status(job['id'], 'QUEUED', ''):
            Log.a().warning('cannot update job status in data source')
            data_source.rollback()
        data_source.commit()

    # create a thread pool to run at most 5 jobs concurrently
    pool = Pool(min(5, len(pending_jobs)))
    jobs = [
        {
            'name': job['name'],
            'id': job['id'],
            'log': str(Path(log_location) / (job['id']+'.log'))
        } for job in pending_jobs
    ]

    result = pool.map(
        partial(
            geneflow.cli.common.run_workflow,
            config=config_dict,
            log_level=args.log_level
        ),
        jobs
    )
    pool.close()
    pool.join()

    if not all(result):
        Log.an().error('some jobs failed')

    return result<|MERGE_RESOLUTION|>--- conflicted
+++ resolved
@@ -90,11 +90,7 @@
         'pending jobs found:\n%s', pprint.pformat(pending_jobs)
     )
 
-<<<<<<< HEAD
-    # set job status to QUEUED to minimize the change that another
-=======
     # set job status to QUEUED to minimize the chance that another
->>>>>>> f659d10b
     # process will try to run it
     for job in pending_jobs:
         if not data_source.update_job_status(job['id'], 'QUEUED', ''):

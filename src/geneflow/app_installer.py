"""This module contains the GeneFlow App Installer class."""


from pathlib import Path
import pprint
import cerberus
import shutil
from git import Repo
from git.exc import GitError
import os
from slugify import slugify
import stat
import yaml
from slugify import slugify

from geneflow.data_manager import DataManager
from geneflow.definition import Definition
from geneflow.log import Log
from geneflow.shell_wrapper import ShellWrapper
from geneflow.template_compiler import TemplateCompiler
from geneflow.uri_parser import URIParser
from geneflow.extend.agave_wrapper import AgaveWrapper


class AppInstaller:
    """
    GeneFlow AppInstaller class.

    The AppInstaller class is used to download, generate, and install apps
    from a GeneFlow git repo.
    """

    def __init__(
            self,
            path,
            app_info
    ):
        """
        Initialize the GeneFlow AppInstaller class.

        Args:
            self: class instance
            path: local path to the app package
            app_info: app information from workflow definition (name, git repo, version)

        Returns:
            None

        """
        self._path = Path(path)
        self._app_info = app_info

        # app definition, which should be in the root of the app package
        self._app = None


    @classmethod
    def _yaml_to_dict(cls, path):

        # read yaml file
        try:
            with open(path, 'rU') as yaml_file:
                yaml_data = yaml_file.read()
        except IOError as err:
            Log.an().warning('cannot read yaml file: %s [%s]', path, str(err))
            return False

        # convert to dict
        try:
            yaml_dict = yaml.safe_load(yaml_data)
        except yaml.YAMLError as err:
            Log.an().warning('invalid yaml file: %s [%s]', path, str(err))
            return False

        return yaml_dict


    def clone_git_repo(self):
        """
        Clone app from git repo.

        Args:
            self: class instance

        Returns:
            On success: True
            On failure: False

        """
        # remove app folder if it exists
        if self._path.is_dir():
            shutil.rmtree(str(self._path))

        # recreate app folder
        self._path.mkdir()

        # clone app's git repo into target location
        try:
            if self._app_info['version']:
                Repo.clone_from(
                    self._app_info['git'], str(self._path), branch=self._app_info['version'],
                    config='http.sslVerify=false'
                )
            else:
                Repo.clone_from(
                    self._app_info['git'], str(self._path),
                    config='http.sslVerify=false'
                )
        except GitError as err:
            Log.an().error(
                'cannot clone app git repo: %s [%s]',
                self._app_info['git'], str(err)
            )
            return False

        return True


    def load_app(self):
        """
        Load app definition.

        Args:
            self: class instance

        Returns:
            On success: True
            On failure: False

        """
        # read yaml file
        self._app = self._yaml_to_dict(
            str(Path(self._path / 'app.yaml'))
        )

        # empty dict?
        if not self._app:
            Log.an().error(
                'cannot load/parse app.yaml file in app: %s', self._path
            )
            return False

<<<<<<< HEAD
        valid_def = Definition.validate_app(self._app)
=======
        validator = cerberus.Validator(allow_unknown=False)
        valid_def = validator.validated(
            self._config,
            CONFIG_SCHEMA[GF_VERSION]
        )

        # check formatting of version
        self._config['agave_version'] = slugify(self._config['version'].lower()).replace('-','.')
        if self._config['agave_version'].islower():
            # contains letters, invalid version
            Log.an().error(
                'app config validation error: app version cannot contain letters'
            )
            return False

>>>>>>> f659d10b
        if not valid_def:
            Log.an().error('app validation error')
            return False

        # check formatting of version
        self._app['agave_version'] = slugify(self._app['version'].lower()).replace('-','.')
        if self._app['agave_version'].islower():
            # contains letters, invalid version
            Log.an().error(
                'app config validation error: app version cannot contain letters'
            )
            return False

        return True


    def make(self):
        """
        Generate GeneFlow app files from templates.

        Args:
            self: class instance

        Returns:
            On success: True
            On failure: False

        """
        if not self.make_agave():
            return False
        if not self.make_wrapper():
            return False
        if not self.make_test():
            return False

        return True


    def update_def(self, agave):
        """
        Update GeneFlow app definition by adding the implementation section.

        Args:
            self: class instance

        Returns:
            On success: True.
            On failure: False.

        """
        Log.some().info('updating %s', str(self._path / 'app.yaml'))

        try:
            with open(str(self._path / 'app.yaml'), 'a') as app_yaml:
                app_yaml.write('\n\nimplementation:')
                if agave:
                    app_yaml.write('\n  agave:')
                    app_yaml.write(
                        '\n    agave_app_id: {}-{}-{}{}'.format(
                            agave['apps_prefix'],
                            slugify(self._app['name']),
                            self._app['agave_version'],
                            agave['revision']
                        )
                    )
                app_yaml.write('\n  local:')
                app_yaml.write(
                    '\n    script: {}.sh'.format(slugify(self._app['name']))
                )
        except IOError as err:
            Log.an().error('cannot update GeneFlow app definition: %s', err)
            return False

        return True


    def make_agave(self):
        """
        Generate the GeneFlow Agave app definition.

        Args:
            self: class instance

        Returns:
            On success: True.
            On failure: False.

        """
        Log.some().info('compiling %s', str(self._path / 'agave-app-def.json.j2'))

        if not TemplateCompiler.compile_template(
                None,
                'agave-app-def.json.j2.j2',
                str(self._path / 'agave-app-def.json.j2'),
                slugify_name=slugify(self._app['name']),
                **self._app
        ):
            Log.an().error('cannot compile GeneFlow Agave app definition template')
            return False

        return True


    def make_wrapper(self):
        """
        Generate the GeneFlow app wrapper script.

        Args:
            self: class instance

        Returns:
            On success: True.
            On failure: False.

        """
        # make assets folder, if it doesn't already exist
        asset_path = Path(self._path / 'assets')
        asset_path.mkdir(exist_ok=True)

        script_path = str(asset_path / '{}.sh'.format(slugify(self._app['name'])))
        Log.some().info('compiling %s', script_path)

        # compile jinja2 template
        if not TemplateCompiler.compile_template(
                None,
                'wrapper-script.sh.j2',
                script_path,
                **self._app
        ):
            Log.an().error('cannot compile GeneFlow app wrapper script')
            return False

        # make script executable by owner
        os.chmod(script_path, stat.S_IRWXU)

        return True


    def make_test(self):
        """
        Generate the GeneFlow app test script.

        Args:
            self: class instance

        Returns:
            On success: True.
            On failure: False.

        """
        # make test folder, if it doesn't already exist
        test_path = Path(self._path / 'test')
        test_path.mkdir(exist_ok=True)

        script_path = str(test_path / 'test.sh')
        Log.some().info('compiling %s', script_path)

        # compile jinja2 template
        if not TemplateCompiler.compile_template(
                None,
                'test.sh.j2',
                script_path,
                **self._app
        ):
            Log.an().error('cannot compile GeneFlow app test script')
            return False

        # make script executable by owner
        os.chmod(script_path, stat.S_IRWXU)

        return True


    def register_agave_app(self, agave_wrapper, agave_params, agave_publish):
        """
        Register app in Agave.

        Args:
            self: class instance

        Returns:
            On success: True.
            On failure: False.

        """
        Log.some().info('registering agave app %s', str(self._path))
        Log.some().info('app version: %s', self._app['version'])

        # compile agave app template
        if not TemplateCompiler.compile_template(
                self._path,
                'agave-app-def.json.j2',
                self._path / 'agave-app-def.json',
                version=self._app['version'],
                agave=agave_params['agave']
        ):
            Log.a().warning(
                'cannot compile agave app "%s" definition from template',
                self._app_info['name']
            )
            return False

        # create main apps URI
        parsed_agave_apps_uri = URIParser.parse(
            'agave://{}/{}'.format(
                agave_params['agave']['deploymentSystem'],
                agave_params['agave']['appsDir']
            )
        )
        Log.some().info(
            'creating main apps uri: %s',
            parsed_agave_apps_uri['chopped_uri']
        )
        if not DataManager.mkdir(
                parsed_uri=parsed_agave_apps_uri,
                recursive=True,
                agave={
                    'agave_wrapper': agave_wrapper
                }
        ):
            Log.a().warning('cannot create main agave apps uri')
            return False

        # delete app uri if it exists
        parsed_app_uri = URIParser.parse(
            'agave://{}/{}/{}-{}'.format(
                agave_params['agave']['deploymentSystem'],
                agave_params['agave']['appsDir'],
                slugify(self._app['name']),
                self._app['version']
            )
        )
        Log.some().info(
            'deleting app uri if it exists: %s',
            parsed_app_uri['chopped_uri']
        )
        if not DataManager.delete(
                parsed_uri=parsed_app_uri,
                agave={
                    'agave_wrapper': agave_wrapper
                }
        ):
            # log warning, but ignore.. deleting non-existant uri returns False
            Log.a().warning(
                'cannot delete app uri: %s', parsed_app_uri['chopped_uri']
            )

        # upload app assets
        parsed_assets_uri = URIParser.parse(str(self._path / 'assets'))
        Log.some().info(
            'copying app assets from %s to %s',
            parsed_assets_uri['chopped_uri'],
            parsed_app_uri['chopped_uri']
        )

        if not DataManager.copy(
                parsed_src_uri=parsed_assets_uri,
                parsed_dest_uri=parsed_app_uri,
                local={},
                agave={
                    'agave_wrapper': agave_wrapper
                }
        ):
            Log.a().warning(
                'cannot copy app assets from %s to %s',
                parsed_assets_uri['chopped_uri'],
                parsed_app_uri['chopped_uri']
            )
            return False

        # upload test script
        parsed_test_uri = URIParser.parse(
            '{}/{}'.format(
                parsed_app_uri['chopped_uri'],
                'test'
            )
        )
        Log.some().info(
            'creating test uri: %s', parsed_test_uri['chopped_uri']
        )
        if not DataManager.mkdir(
                parsed_uri=parsed_test_uri,
                recursive=True,
                agave={
                    'agave_wrapper': agave_wrapper
                }
        ):
            Log.a().warning(
                'cannot create test uri: %s', parsed_test_uri['chopped_uri']
            )
            return False

        parsed_local_test_script = URIParser.parse(
            str(self._path / 'test' / 'test.sh')
        )
        parsed_agave_test_script = URIParser.parse(
            '{}/{}'.format(parsed_test_uri['chopped_uri'], 'test.sh')
        )
        Log.some().info(
            'copying test script from %s to %s',
            parsed_local_test_script['chopped_uri'],
            parsed_agave_test_script['chopped_uri']
        )
        if not DataManager.copy(
                parsed_src_uri=parsed_local_test_script,
                parsed_dest_uri=parsed_agave_test_script,
                local={},
                agave={
                    'agave_wrapper': agave_wrapper
                }
        ):
            Log.a().warning(
                'cannot copy test script from %s to %s',
                parsed_local_test_script['chopped_uri'],
                parsed_agave_test_script['chopped_uri']
            )
            return False

        # update existing app, or register new app
        Log.some().info('registering agave app')

        app_definition = self._yaml_to_dict(
            str(self._path / 'agave-app-def.json')
        )
        if not app_definition:
            Log.a().warning(
                'cannot load agave app definition: %s',
                str(self._path / 'agave-app-def.json')
            )
            return False

        app_add_result = agave_wrapper.apps_add_update(app_definition)
        if not app_add_result:
            Log.a().warning(
                'cannot register agave app:\n%s', pprint.pformat(app_definition)
            )
            return False

        register_result = {}

        # publish app
        if agave_publish:
            Log.some().info('publishing agave app')

            app_publish_result = agave_wrapper.apps_publish(app_add_result['id'])
            if not app_publish_result:
                Log.a().warning(
                    'cannot publish agave app: %s', app_add_result['id']
                )
                return False

            # return published id and revision
            register_result = {
                'id': app_publish_result['id'],
                'version': self._app['version'],
                'revision': 'u{}'.format(app_publish_result['revision'])
            }

        else:
            # return un-published id and blank revision
            register_result = {
                'id': app_add_result['id'],
                'version': self._app['version'],
                'revision': ''
            }

        return register_result<|MERGE_RESOLUTION|>--- conflicted
+++ resolved
@@ -140,25 +140,7 @@
             )
             return False
 
-<<<<<<< HEAD
         valid_def = Definition.validate_app(self._app)
-=======
-        validator = cerberus.Validator(allow_unknown=False)
-        valid_def = validator.validated(
-            self._config,
-            CONFIG_SCHEMA[GF_VERSION]
-        )
-
-        # check formatting of version
-        self._config['agave_version'] = slugify(self._config['version'].lower()).replace('-','.')
-        if self._config['agave_version'].islower():
-            # contains letters, invalid version
-            Log.an().error(
-                'app config validation error: app version cannot contain letters'
-            )
-            return False
-
->>>>>>> f659d10b
         if not valid_def:
             Log.an().error('app validation error')
             return False

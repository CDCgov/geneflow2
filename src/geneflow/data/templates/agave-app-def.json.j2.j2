--- conflicted
+++ resolved
@@ -1,11 +1,6 @@
 {
-<<<<<<< HEAD
-  "name": "{{ '{{' }} agave.appsPrefix {{ '}}' }}-{{ name }}",
-  "version": "{{ agave_version }}",
-=======
   "name": "{{ '{{' }} agave.appsPrefix {{ '}}' }}-{{ slugify_name }}",
   "version": "{{ version }}",
->>>>>>> 1f3c596e
   "label": "{{ description }}",
   "defaultNodeCount": 1,
   "defaultMemoryPerNode": 1,
